--- conflicted
+++ resolved
@@ -153,8 +153,9 @@
     """Runs the standardplots on the specified experiment using a reference antenna
     and sources to be picked for the auto- and cross-correlations.
     """
-    # TODO: using a temp standardplot branch that pick the best SB automatically
-    stdplots_bin = '/data0/marcote/scripts/jiveplot_bmarcote/standardplots'  # otherwise just "standardplots"
+    # TODO: to be fully rewritten
+    # To run for all correlator passes that will be pipelined.
+    # Then once all of them finish, open the plots and ask user.
     calsources = ','.join(exp.sources_stdplot)
     counter = 0
     for a_pass in exp.correlator_passes:
@@ -171,11 +172,11 @@
                                      "Please specify it manually.")
                 counter += 1
                 if (counter == 1) and do_weights:
-                    cmd, _ = environment.shell_command(stdplots_bin,
+                    cmd, _ = environment.shell_command("standardplots",
                                                             ["-weight", a_pass.msfile.name, refant, calsources],
                                                             stdout=None, stderr=subprocess.STDOUT)
                 else:
-                    cmd, _ = environment.shell_command(stdplots_bin,
+                    cmd, _ = environment.shell_command("standardplots",
                                                             [a_pass.msfile.name, refant, calsources],
                                                             stdout=None, stderr=subprocess.STDOUT)
 
@@ -400,14 +401,8 @@
         if not polconv_inp.exists():
             exp.log("cp ~/polconvert/polconvert_inputs.ini ./polconvert_inputs.ini")
             environment.shell_command('cp', ['/home/jops/polconvert/polconvert_inputs.ini',
-<<<<<<< HEAD
-                                             './polconvert_inputs.ini'],
-                                      shell=True, stdout=None)
+                                      './polconvert_inputs.ini'], shell=True, stdout=None)
             environment.shell_command('sed', ['-i', f"'s/es100_1_1.IDI6/{exp.expname.lower()}_1_1.IDI*/g'",
-=======
-                                      './polconvert_inputs.ini'], shell=True, stdout=None)
-            environment.shell_command('sed', ['-i', f"'s/es100_1_1.IDI6/{exp.expname.lower()}_1_1.IDIXXX/g'",
->>>>>>> aa755d1f
                                       polconv_inp.name], shell=True, bufsize=None, stdout=None)
             environment.shell_command('sed', ['-i', f"'s/es100_1_1.IDI/{exp.expname.lower()}_1_1.IDI/g'",
                                       polconv_inp.name], shell=True, bufsize=None, stdout=None)
